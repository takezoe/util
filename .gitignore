target/
dist/
project/boot/
project/plugins/project/
project/plugins/src_managed/
*.log
*.tmproj
lib_managed/
*.swp
*.iml
.idea/
<<<<<<< HEAD
.DS_Store
=======
.ensime
.ivyjars
>>>>>>> b47e9ca8
<|MERGE_RESOLUTION|>--- conflicted
+++ resolved
@@ -9,9 +9,6 @@
 *.swp
 *.iml
 .idea/
-<<<<<<< HEAD
 .DS_Store
-=======
 .ensime
-.ivyjars
->>>>>>> b47e9ca8
+.ivyjars